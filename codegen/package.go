// Copyright (c) 2017 Uber Technologies, Inc.
//
// Permission is hereby granted, free of charge, to any person obtaining a copy
// of this software and associated documentation files (the "Software"), to deal
// in the Software without restriction, including without limitation the rights
// to use, copy, modify, merge, publish, distribute, sublicense, and/or sell
// copies of the Software, and to permit persons to whom the Software is
// furnished to do so, subject to the following conditions:
//
// The above copyright notice and this permission notice shall be included in
// all copies or substantial portions of the Software.
//
// THE SOFTWARE IS PROVIDED "AS IS", WITHOUT WARRANTY OF ANY KIND, EXPRESS OR
// IMPLIED, INCLUDING BUT NOT LIMITED TO THE WARRANTIES OF MERCHANTABILITY,
// FITNESS FOR A PARTICULAR PURPOSE AND NONINFRINGEMENT. IN NO EVENT SHALL THE
// AUTHORS OR COPYRIGHT HOLDERS BE LIABLE FOR ANY CLAIM, DAMAGES OR OTHER
// LIABILITY, WHETHER IN AN ACTION OF CONTRACT, TORT OR OTHERWISE, ARISING FROM,
// OUT OF OR IN CONNECTION WITH THE SOFTWARE OR THE USE OR OTHER DEALINGS IN
// THE SOFTWARE.

package codegen

import (
	"path"
	"path/filepath"
	"strings"

	"github.com/pkg/errors"
	"go.uber.org/thriftrw/compile"
)

// PackageHelper manages the mapping from thrift file to generated type code and service code.
type PackageHelper struct {
	// The project package name
	packageRoot string
	// The root directory containing thrift files.
	thriftRootDir string
	// The go package name of where all the generated structs are
	genCodePackage string
	// The directory to put the generated service code.
	targetGenDir string
	// The go package name where all the generated code is
	goGatewayNamespace string
	// The root directory for the gateway test config files.
	testConfigsRootDir string
	// String containing copyright header to add to generated code.
	copyrightHeader string
	// The middlewares available for the endpoints
	middlewareSpecs map[string]*MiddlewareSpec
}

// NewPackageHelper creates a package helper.
func NewPackageHelper(
	packageRoot string,
	configDirName string,
	middlewareConfig string,
	thriftRootDir string,
	genCodePackage string,
	targetGenDir string,
	copyrightHeader string,
) (*PackageHelper, error) {
	genDir, err := filepath.Abs(targetGenDir)
	if err != nil {
		return nil, errors.Errorf("%s is not valid path: %s", targetGenDir, err)
	}

	absConfigDir, err := filepath.Abs(configDirName)
	if err != nil {
		return nil, errors.Errorf(
			"%s is not valid path: %s", configDirName, err,
		)
	}

<<<<<<< HEAD
	middlewareSpecs, err := parseMiddlewareConfig(middlewareConfig, configDirName)
=======
	relativeGenDir, err := filepath.Rel(absConfigDir, genDir)
	if err != nil {
		return nil, errors.Wrapf(
			err, "Could not compute relative dir for %q", genDir,
		)
	}

	goGatewayNamespace := filepath.Join(packageRoot, relativeGenDir)

	middlewareSpecs := map[string]*MiddlewareSpec{}
	middleConfig := filepath.Join(
		configDirName,
		middlewareConfig,
	)
	middlewares, err := parseMiddlewareConfig(middleConfig, configDirName)
>>>>>>> b6eaaec0
	if err != nil {
		return nil, errors.Wrapf(
			err, "Cannot load middlewares:")
	}

	p := &PackageHelper{
		packageRoot:        packageRoot,
		thriftRootDir:      path.Clean(thriftRootDir),
		genCodePackage:     genCodePackage,
		goGatewayNamespace: goGatewayNamespace,
		targetGenDir:       genDir,
		copyrightHeader:    copyrightHeader,
		middlewareSpecs:    middlewareSpecs,
	}
	return p, nil
}

// PackageRoot returns the service's root package name
func (p PackageHelper) PackageRoot() string {
	return p.packageRoot
}

// MiddlewareSpecs returns a map of middlewares available
func (p PackageHelper) MiddlewareSpecs() map[string]*MiddlewareSpec {
	return p.middlewareSpecs
}

// TypeImportPath returns the Go import path for types defined in a thrift file.
func (p PackageHelper) TypeImportPath(thrift string) (string, error) {
	if !strings.HasSuffix(thrift, ".thrift") {
		return "", errors.Errorf("file %s is not .thrift", thrift)
	}

	idx := strings.Index(thrift, p.thriftRootDir)
	if idx == -1 {
		return "", errors.Errorf(
			"file %s is not in thrift dir (%s)",
			thrift, p.thriftRootDir,
		)
	}
	return path.Join(
		p.genCodePackage,
		thrift[idx+len(p.thriftRootDir):len(thrift)-7],
	), nil
}

// GoGatewayPackageName returns the name of the gateway package
func (p PackageHelper) GoGatewayPackageName() string {
	return p.goGatewayNamespace
}

// ThriftIDLPath returns the file path to the thrift idl folder
func (p PackageHelper) ThriftIDLPath() string {
	return p.thriftRootDir
}

// CodeGenTargetPath returns the file path where the code should
// be generated.
func (p PackageHelper) CodeGenTargetPath() string {
	return p.targetGenDir
}

// TypePackageName returns the package name that defines the type.
func (p PackageHelper) TypePackageName(thrift string) (string, error) {
	if !strings.HasSuffix(thrift, ".thrift") {
		return "", errors.Errorf("file %s is not .thrift", thrift)
	}
	idx := strings.Index(thrift, p.thriftRootDir)
	if idx == -1 {
		return "", errors.Errorf(
			"file %s is not in thrift dir (%s)",
			thrift, p.thriftRootDir,
		)
	}

	// Strip the leading / and strip the .thrift on the end.
	thriftSegment := thrift[idx+len(p.thriftRootDir)+1 : len(thrift)-7]

	thriftPackageName := strings.Replace(thriftSegment, "/", "_", -1)
	return camelCase(thriftPackageName), nil
}

func (p PackageHelper) getRelativeFileName(thrift string) (string, error) {
	if !strings.HasSuffix(thrift, ".thrift") {
		return "", errors.Errorf("file %s is not .thrift", thrift)
	}
	idx := strings.Index(thrift, p.thriftRootDir)
	if idx == -1 {
		return "", errors.Errorf(
			"file %s is not in thrift dir (%s)",
			thrift, p.thriftRootDir,
		)
	}
	return thrift[idx+len(p.thriftRootDir):], nil
}

// TargetClientsInitPath returns where the clients init should go
func (p PackageHelper) TargetClientsInitPath() string {
	return path.Join(p.targetGenDir, "clients", "clients.go")
}

// TargetEndpointsRegisterPath returns where the endpoints register file
// should be written to
func (p PackageHelper) TargetEndpointsRegisterPath() string {
	return path.Join(p.targetGenDir, "endpoints", "register.go")
}

// EndpointTestConfigPath returns the path for the endpoint test configs
func (p PackageHelper) EndpointTestConfigPath(
	serviceName, methodName string,
) string {
	fileName := strings.ToLower(methodName) + "_test.json"
	return path.Join(p.testConfigsRootDir, strings.ToLower(serviceName), fileName)
}

// TypeFullName returns the referred Go type name in generated code.
func (p PackageHelper) TypeFullName(typeSpec compile.TypeSpec) (string, error) {
	if typeSpec == nil {
		return "", nil
	}
	tfile := typeSpec.ThriftFile()

	if tfile == "" {
		return typeSpec.ThriftName(), nil
	}

	pkg, err := p.TypePackageName(tfile)
	if err != nil {
		return "", errors.Wrap(err, "failed to get the full type")
	}
	return pkg + "." + typeSpec.ThriftName(), nil
}<|MERGE_RESOLUTION|>--- conflicted
+++ resolved
@@ -71,9 +71,6 @@
 		)
 	}
 
-<<<<<<< HEAD
-	middlewareSpecs, err := parseMiddlewareConfig(middlewareConfig, configDirName)
-=======
 	relativeGenDir, err := filepath.Rel(absConfigDir, genDir)
 	if err != nil {
 		return nil, errors.Wrapf(
@@ -83,13 +80,7 @@
 
 	goGatewayNamespace := filepath.Join(packageRoot, relativeGenDir)
 
-	middlewareSpecs := map[string]*MiddlewareSpec{}
-	middleConfig := filepath.Join(
-		configDirName,
-		middlewareConfig,
-	)
-	middlewares, err := parseMiddlewareConfig(middleConfig, configDirName)
->>>>>>> b6eaaec0
+	middlewareSpecs, err := parseMiddlewareConfig(middlewareConfig, configDirName)
 	if err != nil {
 		return nil, errors.Wrapf(
 			err, "Cannot load middlewares:")
